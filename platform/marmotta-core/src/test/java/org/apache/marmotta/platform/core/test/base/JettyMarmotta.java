/**
 * Licensed to the Apache Software Foundation (ASF) under one
 * or more contributor license agreements. See the NOTICE file
 * distributed with this work for additional information
 * regarding copyright ownership. The ASF licenses this file
 * to you under the Apache License, Version 2.0 (the
 * "License"); you may not use this file except in compliance
 * with the License.  You may obtain a copy of the License at
 *
 *     http://www.apache.org/licenses/LICENSE-2.0
 *
 * Unless required by applicable law or agreed to in writing, software
 * distributed under the License is distributed on an "AS IS" BASIS,
 * WITHOUT WARRANTIES OR CONDITIONS OF ANY KIND, either express or implied.
 * See the License for the specific language governing permissions and
 * limitations under the License.
 */
package org.apache.marmotta.platform.core.test.base;

<<<<<<< HEAD
=======
import org.apache.marmotta.platform.core.services.jaxrs.ExceptionMapperServiceImpl;
import org.apache.marmotta.platform.core.services.jaxrs.InterceptorServiceImpl;
>>>>>>> de18b2c9
import org.apache.marmotta.platform.core.servlet.MarmottaResourceFilter;
import org.apache.marmotta.platform.core.test.base.jetty.TestApplication;
import org.apache.marmotta.platform.core.test.base.jetty.TestInjectorFactory;
import org.apache.marmotta.platform.core.util.CDIContext;
import org.apache.marmotta.platform.core.webservices.CoreApplication;
import org.eclipse.jetty.server.Server;
import org.eclipse.jetty.servlet.FilterHolder;
import org.eclipse.jetty.servlet.ServletContextHandler;
import org.eclipse.jetty.servlet.ServletHolder;
import org.jboss.resteasy.plugins.server.servlet.HttpServletDispatcher;

import javax.servlet.DispatcherType;
<<<<<<< HEAD
=======
import javax.servlet.ServletException;
>>>>>>> de18b2c9
import java.io.IOException;
import java.net.ServerSocket;
import java.util.*;

/**
 * An extended version of the EmbeddedMarmotta which also starts a jetty servlet
 * container. The context name is passed in the constructor; port could be passed,
 * a random available port will be use otherwise. The JettyMarmotta can optionally
 * take a set of web service classes as argument; if this argument is present, only
 * the given web services will be instantiated; otherwise, all configured web services
 * will be instantiated (as in a normal webapp installation).
 *
 * @author Sebastian Schaffert
 * @author Sergio Fernández
 */
public class JettyMarmotta extends AbstractMarmotta {

    private Server jetty;

    private int port;

    private String context;

    public JettyMarmotta(String context) {
        this(context, getRandomPort());
    }

    public JettyMarmotta(String context, int port) {
        this(context, port, (Set<Class<?>>) null);
    }

    public JettyMarmotta(String context, Class<?> webservice) {
        this(context, getRandomPort(), webservice);
    }

    public JettyMarmotta(String context, int port, Class<?> webservice) {
        this(context, port, Collections.<Class<?>>singleton(webservice));
    }

    public JettyMarmotta(String context, Class<?>... webservices) {
        this(context, getRandomPort(), webservices);
    }

    public JettyMarmotta(String context, int port, Class<?>... webservices) {
        this(context, port, new HashSet<Class<?>>(Arrays.asList(webservices)));
    }

    public JettyMarmotta(String context, Set<Class<?>> webservices) {
        this(context, getRandomPort(), webservices);
    }

    public JettyMarmotta(String context, int port, Set<Class<?>> webservices) {
        super();

        this.port = port;
        this.context = (context != null ? context : "/");

        // create a new jetty & run it on port 8080
        jetty = new Server(this.port);


        TestInjectorFactory.setManager(container.getBeanManager());

        ServletContextHandler ctx = new ServletContextHandler(jetty, this.context);

        // now we have a context, start up the first phase of the LMF initialisation
        startupService.startupConfiguration(home.getAbsolutePath(), override, ctx.getServletContext());

        // register the RestEasy CDI injector factory
        ctx.setAttribute("resteasy.injector.factory", TestInjectorFactory.class.getCanonicalName());

        // register filters
        FilterHolder resourceFilter = new FilterHolder(CDIContext.getInstance(MarmottaResourceFilter.class));
        resourceFilter.setInitParameter("kiwi.resourceCaching", "true");
        ctx.addFilter(resourceFilter, "/*", EnumSet.of(DispatcherType.REQUEST));

        // register RestEasy so we can run web services

        // if a single web service is given, only register that webservice, otherwise startup the default configuration
        //FilterHolder restEasyFilter = new FilterHolder(org.jboss.resteasy.plugins.server.servlet.FilterDispatcher.class);
        ServletHolder restEasyFilter = new ServletHolder(org.jboss.resteasy.plugins.server.servlet.HttpServletDispatcher.class);
        restEasyFilter.setInitParameter("resteasy.injector.factory", TestInjectorFactory.class.getCanonicalName());

        if (webservices != null) {
            TestApplication.setTestedWebServices(webservices);
            //restEasyFilter.setInitParameter("resteasy.resources", webservice.getName());
            restEasyFilter.setInitParameter("javax.ws.rs.Application", TestApplication.class.getCanonicalName());
        } else {
            restEasyFilter.setInitParameter("javax.ws.rs.Application", CoreApplication.class.getCanonicalName());
        }

        //ctx.addFilter(restEasyFilter,"/*", Handler.ALL);
        ctx.addServlet(restEasyFilter, "/*");



        try {
            jetty.start();
            String url = "http://localhost:" + this.port + this.context + "/";
            startupService.startupHost(url, url);
        } catch (Exception e) {
            log.error("could not start up embedded jetty server", e);
        }

        // make sure exception mappers are loaded and registered
        ExceptionMapperServiceImpl mapperService = CDIContext.getInstance(ExceptionMapperServiceImpl.class);
        try {
            mapperService.register(((HttpServletDispatcher) restEasyFilter.getServlet()).getDispatcher().getProviderFactory());
        } catch (ServletException e) {
            log.warn("could not register exception mappers");
        }

        // make sure interceptors are loaded and registered
        InterceptorServiceImpl interceptorService = CDIContext.getInstance(InterceptorServiceImpl.class);
        try {
            interceptorService.register(((HttpServletDispatcher) restEasyFilter.getServlet()).getDispatcher().getProviderFactory());
        } catch (ServletException e) {
            log.warn("could not register interceptors");
        }

    }

    @Override
    public void shutdown() {
        try {
            jetty.stop();
        } catch (Exception e) {
            log.error("could not shutdown embedded jetty server", e);
        }
        super.shutdown();
    }

    public int getPort() {
        return port;
    }

    public String getContext() {
        return context;
    }

    public static int getRandomPort() {
        Random ran = new Random();
        int port = 0;
        do {
            port = ran.nextInt(2000) + 8000;
        } while (!isPortAvailable(port));

        return port;
    }

    public static boolean isPortAvailable(final int port) {
        ServerSocket ss = null;
        try {
            ss = new ServerSocket(port);
            ss.setReuseAddress(true);
            return true;
        } catch (final IOException e) {

        } finally {
            if (ss != null) {
                try {
                    ss.close();
                } catch (IOException e) {

                }
            }
        }
        return false;
    }

}<|MERGE_RESOLUTION|>--- conflicted
+++ resolved
@@ -17,11 +17,8 @@
  */
 package org.apache.marmotta.platform.core.test.base;
 
-<<<<<<< HEAD
-=======
 import org.apache.marmotta.platform.core.services.jaxrs.ExceptionMapperServiceImpl;
 import org.apache.marmotta.platform.core.services.jaxrs.InterceptorServiceImpl;
->>>>>>> de18b2c9
 import org.apache.marmotta.platform.core.servlet.MarmottaResourceFilter;
 import org.apache.marmotta.platform.core.test.base.jetty.TestApplication;
 import org.apache.marmotta.platform.core.test.base.jetty.TestInjectorFactory;
@@ -29,38 +26,36 @@
 import org.apache.marmotta.platform.core.webservices.CoreApplication;
 import org.eclipse.jetty.server.Server;
 import org.eclipse.jetty.servlet.FilterHolder;
+import org.eclipse.jetty.servlet.FilterMapping;
 import org.eclipse.jetty.servlet.ServletContextHandler;
 import org.eclipse.jetty.servlet.ServletHolder;
 import org.jboss.resteasy.plugins.server.servlet.HttpServletDispatcher;
 
 import javax.servlet.DispatcherType;
-<<<<<<< HEAD
-=======
 import javax.servlet.ServletException;
->>>>>>> de18b2c9
 import java.io.IOException;
 import java.net.ServerSocket;
 import java.util.*;
 
 /**
- * An extended version of the EmbeddedMarmotta which also starts a jetty servlet
+ * An extended version of the EmbeddedMarmotta which also starts a jetty servlet 
  * container. The context name is passed in the constructor; port could be passed,
- * a random available port will be use otherwise. The JettyMarmotta can optionally
- * take a set of web service classes as argument; if this argument is present, only
- * the given web services will be instantiated; otherwise, all configured web services
+ * a random available port will be use otherwise. The JettyMarmotta can optionally 
+ * take a set of web service classes as argument; if this argument is present, only 
+ * the given web services will be instantiated; otherwise, all configured web services 
  * will be instantiated (as in a normal webapp installation).
- *
+ * 
  * @author Sebastian Schaffert
  * @author Sergio Fernández
  */
 public class JettyMarmotta extends AbstractMarmotta {
 
     private Server jetty;
-
+    
     private int port;
 
-    private String context;
-
+	private String context;
+	
     public JettyMarmotta(String context) {
         this(context, getRandomPort());
     }
@@ -68,25 +63,25 @@
     public JettyMarmotta(String context, int port) {
         this(context, port, (Set<Class<?>>) null);
     }
-
+    
     public JettyMarmotta(String context, Class<?> webservice) {
         this(context, getRandomPort(), webservice);
     }
 
     public JettyMarmotta(String context, int port, Class<?> webservice) {
-        this(context, port, Collections.<Class<?>>singleton(webservice));
-    }
-
+        this(context,port, Collections.<Class<?>>singleton(webservice));
+    }
+    
     public JettyMarmotta(String context, Class<?>... webservices) {
         this(context, getRandomPort(), webservices);
     }
 
     public JettyMarmotta(String context, int port, Class<?>... webservices) {
-        this(context, port, new HashSet<Class<?>>(Arrays.asList(webservices)));
-    }
-
+        this(context,port, new HashSet<Class<?>>(Arrays.asList(webservices)));
+    }
+    
     public JettyMarmotta(String context, Set<Class<?>> webservices) {
-        this(context, getRandomPort(), webservices);
+    	this(context, getRandomPort(), webservices);
     }
 
     public JettyMarmotta(String context, int port, Set<Class<?>> webservices) {
@@ -94,7 +89,7 @@
 
         this.port = port;
         this.context = (context != null ? context : "/");
-
+        
         // create a new jetty & run it on port 8080
         jetty = new Server(this.port);
 
@@ -132,8 +127,6 @@
         //ctx.addFilter(restEasyFilter,"/*", Handler.ALL);
         ctx.addServlet(restEasyFilter, "/*");
 
-
-
         try {
             jetty.start();
             String url = "http://localhost:" + this.port + this.context + "/";
