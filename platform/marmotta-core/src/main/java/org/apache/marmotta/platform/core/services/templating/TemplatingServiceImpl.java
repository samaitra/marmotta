--- conflicted
+++ resolved
@@ -52,104 +52,10 @@
     @Inject
     private ConfigurationService configurationService;
 
-<<<<<<< HEAD
-    //some statics
-    private static final String TEMPLATE_STRING = "admin.ftl";
-    private static final String DEFAULT_REST_PATH = "/doc/rest/";
-    private static final String DEFAULT_REST_FILE = "overview-summary.html";
-    private static final String DEFAULT_STYLE = "/";
-    private static final String DEFAULT_TITLE_FOR_WEBSERVICES = "webservices";
-    private static final String DEFAULT_PROJECT = "marmotta";
-
-    //pattern to filter comments content
-    private static final Pattern PATTERN = Pattern.compile("\\<!--###BEGIN_([^#]+)###--\\>(.+)\\<!--###END_\\1###--\\>",Pattern.DOTALL);
-    private Template tpl;
-    private Menu menu;
-
-    /**
-     * inits a freemarker template service with a servlet context
-     * @param context a servlet context
-     */
-    @Override
-    public void init(ServletContext context) throws TemplatingException {
-        this.context = context;
-        initDataModel();
-        try {
-            tpl = TemplatingHelper.getTemplate(TEMPLATE_STRING);
-        } catch (IOException e) {
-            //e.printStackTrace();
-            throw new TemplatingException(e.getMessage());
-        }
-    }
-
-    /**
-     * Check whether the templating service considers the resource passed in the path as a menu entry it is
-     * responsible for.
-     *
-     * @param path a url path
-     * @return if the give path points to an admin page
-     */
-    @Override
-    public boolean isMenuEntry(String path) {
-        if(menu.path_titles.keySet().contains(configurationService.getPath()+path)) return true;
-        if(path.contains(DEFAULT_REST_PATH)) return true;
-        else return false;
-    }
-
-    /**
-     * this method wraps a file with a specified admin template. If the file is not a admin page,
-     * the bytes are returned unprocessed
-     * @param bytes content represented in a byte array
-     * @return the processed (templated) byte array
-     */
-    @Override
-    public byte[] process(byte[] bytes, String path) throws TemplatingException {
-
-        if(!configurationService.getBooleanConfiguration("templating.cache.enabled",true) && context!=null) {
-            init(context);
-        }
-        //apply template
-        if(!isMenuEntry(path)) return bytes;
-        //activate
-        String module = menu.getCurrentModule(configurationService.getPath() + path);
-        //fill data model
-        @SuppressWarnings("unchecked")
-        Map<String, Object> datamodel = (Map<String, Object>)basic_map.clone();
-        //begin hack!!!
-        datamodel.put("USER_MODULE_IS_ACTIVE", moduleService.listModules().contains("Users"));
-        //end hack!!!
-        datamodel.put("MODULE_MENU",menu.menuItems);
-        datamodel.put("DEFAULT_STYLE", configurationService.getStringConfiguration("kiwi.pages.style_path", DEFAULT_STYLE));
-        datamodel.put("CURRENT_TITLE", getNameFromPath(path));
-        datamodel.put("CURRENT_MODULE", module);
-        try {
-            String s = new String(bytes);
-            Matcher m = PATTERN.matcher(s);
-            while (m.find()) {
-                datamodel.put(m.group(1),m.group(2));
-            }
-        } catch (Exception e) {
-            throw new TemplatingException(e.getMessage());
-        }
-
-        //make magic happen
-        try {
-            ByteArrayOutputStream bos = new ByteArrayOutputStream();
-            tpl.process(datamodel, new OutputStreamWriter(bos));
-            bytes = bos.toByteArray();
-            bos.flush();
-            bos.close();
-        } catch (Exception e) {
-            throw new TemplatingException(e.getMessage());
-        }
-        return bytes;
-    }
-=======
 	public TemplatingServiceImpl() {
 		super();
 		common = new HashMap<String,String>();
 	}
->>>>>>> 8ad5ef24
 
 	@PostConstruct
 	public void initDataModel() {        
