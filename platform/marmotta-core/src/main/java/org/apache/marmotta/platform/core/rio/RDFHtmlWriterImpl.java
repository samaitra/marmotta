--- conflicted
+++ resolved
@@ -217,18 +217,6 @@
             data.put("resources", resources);
             data.put("prefixMappings", prefixService.serializePrefixMapping());
 
-<<<<<<< HEAD
-            data.put("SERVER_URL", configurationService.getServerUri());
-            data.put("BASIC_URL", configurationService.getBaseUri());
-            String project = configurationService.getStringConfiguration("kiwi.pages.project", "marmotta");
-            data.put("PROJECT", project);
-            data.put("LOGO", configurationService.getStringConfiguration("kiwi.pages.project."+project+".logo", project+".png"));
-            data.put("CSS", configurationService.getStringConfiguration("kiwi.pages.project."+project+".css", "core/public/style/"+project+".css"));
-            data.put("FOOTER", configurationService.getStringConfiguration("kiwi.pages.project."+project+".footer", "(footer not properly configured for project "+project+")"));
-            data.put("DEFAULT_STYLE", configurationService.getStringConfiguration("kiwi.pages.style_path", "/"));
-
-=======
->>>>>>> 8ad5ef24
             //set timemap link
             if(configurationService.getBooleanConfiguration("versioning.enabled")) {
                 data.put("timemaplink", configurationService.getStringConfiguration("versioning.memento.timemap"));
