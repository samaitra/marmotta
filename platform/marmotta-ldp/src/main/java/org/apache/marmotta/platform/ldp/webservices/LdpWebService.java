/*
 * Licensed to the Apache Software Foundation (ASF) under one
 * or more contributor license agreements. See the NOTICE file
 * distributed with this work for additional information
 * regarding copyright ownership. The ASF licenses this file
 * to you under the Apache License, Version 2.0 (the
 * "License"); you may not use this file except in compliance
 * with the License.  You may obtain a copy of the License at
 *
 *     http://www.apache.org/licenses/LICENSE-2.0
 *
 * Unless required by applicable law or agreed to in writing, software
 * distributed under the License is distributed on an "AS IS" BASIS,
 * WITHOUT WARRANTIES OR CONDITIONS OF ANY KIND, either express or implied.
 * See the License for the specific language governing permissions and
 * limitations under the License.
 */
package org.apache.marmotta.platform.ldp.webservices;

import org.apache.commons.lang3.StringUtils;
import org.apache.marmotta.commons.vocabulary.LDP;
import org.apache.marmotta.platform.core.api.config.ConfigurationService;
import org.apache.marmotta.platform.ldp.api.LdpService;
import org.apache.marmotta.platform.ldp.util.EntityTagUtils;
import org.apache.marmotta.platform.ldp.util.LdpWebServiceUtils;
import org.openrdf.model.Statement;
import org.openrdf.model.URI;
import org.openrdf.model.Value;
import org.openrdf.repository.RepositoryException;
import org.openrdf.rio.RDFFormat;
import org.openrdf.rio.RDFHandlerException;
import org.openrdf.rio.RDFParseException;
import org.openrdf.rio.Rio;
import org.slf4j.Logger;

import javax.annotation.PostConstruct;
import javax.enterprise.context.ApplicationScoped;
import javax.inject.Inject;
import javax.ws.rs.*;
import javax.ws.rs.core.*;
import java.io.IOException;
import java.io.InputStream;
import java.io.OutputStream;
import java.lang.annotation.Annotation;
import java.util.*;

/**
 * Linked Data Platform web services.
 *
 * FIXME: Try using less transactions, i.e. use a single RepositoryConnection per request
 *
 * @see <a href="http://www.w3.org/TR/ldp/">http://www.w3.org/TR/ldp/</a>
 *
 * @author Sergio Fernández
 * @author Jakob Frank
 */
@ApplicationScoped
@Path(LdpWebService.PATH + "{local:.*}")
public class LdpWebService {

<<<<<<< HEAD
    public static final String PATH = "ldp"; //FIXME: imho this should be root '/' (jakob)
=======
    public static final String PATH = "ldp";
    public static final String APPLICATION_RDF_PATCH = "application/rdf-patch";
>>>>>>> cfa63186

    private Logger log = org.slf4j.LoggerFactory.getLogger(this.getClass());

    @Inject
    private ConfigurationService configurationService;

    @Inject
    private LdpService ldpService;

    @PostConstruct
    protected void initialize() {
        // TODO: basic initialisation
    }

    @GET
    public Response GET(@Context final UriInfo uriInfo, @Context Request r, @HeaderParam(HttpHeaders.ACCEPT) MediaType type)
            throws RepositoryException {
        if (log.isDebugEnabled()) {
            log.debug("GET to LDPR <{}>", getResourceUri(uriInfo));
        }
        return buildResourceResponse(uriInfo, r, type).build();
    }

    @HEAD
    public Response HEAD(@Context final UriInfo uriInfo, @Context Request r, @HeaderParam(HttpHeaders.ACCEPT) MediaType type)
            throws RepositoryException {
        if (log.isDebugEnabled()) {
            log.debug("HEAD to LDPR <{}>", getResourceUri(uriInfo));
        }
        return buildResourceResponse(uriInfo, r, type).entity(null).build();
    }

    private Response.ResponseBuilder buildResourceResponse(final UriInfo uriInfo, Request r, MediaType type) throws RepositoryException {
        final String subject = getResourceUri(uriInfo);

        if (!ldpService.exists(getResourceUri(uriInfo))) {
            return Response.status(Response.Status.NOT_FOUND);
        }

        // TODO: Maybe this is a LDP-BR?
        // TODO: Proper content negotiation

        final RDFFormat format = Rio.getWriterFormatForMIMEType(type.toString(), RDFFormat.TURTLE);
        if (format == null) {
            log.warn("GET to <{}> with unknown accept {}", subject, type);
            return createResponse(Response.Status.NOT_IMPLEMENTED, uriInfo);
        } else {
            // Deliver all triples with <subject> as subject.
            final StreamingOutput entity = new StreamingOutput() {
                @Override
                public void write(OutputStream output) throws IOException, WebApplicationException {
                    try {
                        ldpService.exportResource(output, subject, format);
                    } catch (RDFHandlerException e) {
                        throw new WebApplicationException(e, createResponse(Response.Status.INTERNAL_SERVER_ERROR, uriInfo).build());
                    } catch (RepositoryException e) {
                        throw new WebApplicationException(e, createResponse(Response.Status.INTERNAL_SERVER_ERROR, uriInfo).build());
                    }
                }
            };
            return createResponse(Response.Status.OK, uriInfo).entity(entity).type(format.getDefaultMIMEType());
        }
    }

    /**
     * LDP Post Request
     *
     * @see <a href="https://dvcs.w3.org/hg/ldpwg/raw-file/default/ldp.html#ldpr-HTTP_POST">5.4 LDP-R POST</a>
     * @see <a href="https://dvcs.w3.org/hg/ldpwg/raw-file/default/ldp.html#ldpc-HTTP_POST">6.4 LDP-C POST</a>
     */
    @POST
    public Response POST(@Context UriInfo uriInfo, @HeaderParam("Slug") String slug, InputStream postBody, @HeaderParam(HttpHeaders.CONTENT_TYPE) MediaType type)
            throws RepositoryException {

        final String container = getResourceUri(uriInfo);
        log.debug("POST to LDPC <{}>", container);

        // TODO: Check if resource (container) exists
        log.warn("NOT CHECKING EXISTENCE OF <{}>", container);

        final String localName;
        if (StringUtils.isBlank(slug)) {
            /* Sec. 6.4.9) */
            localName = UUID.randomUUID().toString();
        } else {
            // Honor client wishes from Slug-header (Sec. 6.4.11)
            //    http://www.ietf.org/rfc/rfc5023.txt
            log.trace("Slug-Header is '{}'", slug);
            localName = LdpWebServiceUtils.urify(slug);
            log.trace("Slug-Header urified: {}", localName);
        }

<<<<<<< HEAD
        String newResource = uriInfo.getRequestUriBuilder().path(localName).build().toString();
        try {
            ldpService.addResource(postBody, type, container, newResource);
            return createResponse(Response.Status.CREATED, uriInfo).location(java.net.URI.create(newResource)).build();
        } catch (IOException | RDFParseException e) {
            return createResponse(Response.Status.BAD_REQUEST, uriInfo).entity(e.getClass().getSimpleName() + ": "+ e.getMessage()).build();
=======
        String newResource = UriBuilder.fromUri(java.net.URI.create(container)).path(localName).build().toString();
        final RepositoryConnection con = sesameService.getConnection();
        try {
            final URI c = con.getValueFactory().createURI(container);
            final URI ldpContext = con.getValueFactory().createURI(LDP.NAMESPACE);
            con.begin();

            URI s = con.getValueFactory().createURI(newResource);
            log.trace("Checking possible name clash for new resource <{}>", newResource);
            if (con.hasStatement(s, null, null, false, ldpContext)) {
                int i = 0;
                final String base = newResource;
                do {
                    final String candidate = base + "-" + (++i);
                    log.trace("<{}> already exists, trying <{}>", s.stringValue(), candidate);
                    s = con.getValueFactory().createURI(candidate);
                } while (con.hasStatement(s, null, null, false, ldpContext));
                newResource = s.stringValue();
                log.debug("resolved name clash, new resource will be <{}>", newResource);
            } else {
                log.debug("no name clash for <{}>", newResource);
            }

            log.debug("POST to <{}> will create new LDPR <{}>", container, newResource);

            // Add container triples (Sec. 6.4.3)
            // container and meta triples!
            Literal now = con.getValueFactory().createLiteral(new Date());

            con.add(c, RDF.TYPE, LDP.BasicContainer, ldpContext);
            con.add(c, LDP.contains, s, ldpContext);
            con.remove(c, DCTERMS.modified, null, ldpContext);
            con.add(c, DCTERMS.modified, now, ldpContext);

            con.add(s, RDF.TYPE, LDP.Resource, ldpContext);
            con.add(s, DCTERMS.created, now, ldpContext);
            con.add(s, DCTERMS.modified, now, ldpContext);

            // Add the bodyContent
            log.trace("Content ({}) for new resource <{}>", type, newResource);
            final RDFFormat rdfFormat = Rio.getParserFormatForMIMEType(type.toString());
            if (rdfFormat == null) {
                log.debug("POST creates new LDP-NR with type {}", type);
                log.warn("LDP-BR not (yet) supported!");
                con.rollback();
                return createResponse(Response.Status.NOT_IMPLEMENTED, uriInfo).entity("LDP-BR not (yet) supported\n").build();
            } else {
                log.debug("POST creates new LDP-RS, data provided as {}", rdfFormat.getName());
                try {
                    // FIXME: We are (are we?) allowed to filter out server-managed properties here
                    con.add(postBody, newResource, rdfFormat, s);

                    con.commit();
                    return createResponse(Response.Status.CREATED, uriInfo).location(java.net.URI.create(newResource)).build();
                } catch (IOException | RDFParseException e) {
                    con.rollback();
                    return createResponse(Response.Status.BAD_REQUEST, uriInfo).entity(e.getClass().getSimpleName() + ": "+ e.getMessage()).build();
                }
            }
        } catch (final Throwable t) {
            if (con.isActive()) {
                con.rollback();
            }
            throw t;
        } finally {
            con.close();
>>>>>>> cfa63186
        }
    }

    @PUT
    public Response PUT(@Context UriInfo uriInfo, @Context Request request,
                        @HeaderParam(HttpHeaders.IF_MATCH) EntityTag eTag,
                        InputStream postBody, @HeaderParam(HttpHeaders.CONTENT_TYPE) MediaType type)
            throws RepositoryException {
        /*
         * Handle PUT (Sec. 5.5, Sec. 6.5)
         */
        final String resource = getResourceUri(uriInfo);
        log.debug("PUT to <{}>", resource);

        log.warn("NOT CHECKING EXISTENCE OF <{}>", resource);

        if (eTag == null) {
            // check for If-Match header (ETag) -> 428 Precondition Required (Sec. 5.5.3)
            log.trace("No If-Match header, but that's a MUST");
            return createResponse(428, uriInfo).build();
        } else {
            // check ETag -> 412 Precondition Failed (Sec. 5.5.3)
            log.trace("Checking If-Match: {}", eTag);
            EntityTag hasTag = ldpService.generateETag(resource);
            if (!EntityTagUtils.equals(eTag, hasTag)) {
                log.trace("If-Match header did not match, expected {}", hasTag);
                return createResponse(Response.Status.PRECONDITION_FAILED, uriInfo).build();
            }
        }

        /*
         * TODO: PUT implementation
         *
         * clients should not be allowed to update LDPC-membership triples -> 409 Conflict (Sec. 6.5.1)
         *
         * if the target resource exists, replace ALL data of the target.
         */
        return createResponse(Response.Status.NOT_IMPLEMENTED, uriInfo).build();
    }

    @DELETE
    public Response DELETE(@Context UriInfo uriInfo) {
        /*
         * Handle delete (Sec. 5.6, Sec. 6.6)
         */
        final String resource = getResourceUri(uriInfo);
        log.debug("DELETE to <{}>", resource);
<<<<<<< HEAD
=======

        final Response.ResponseBuilder rb404 = check404(resource);
        if (rb404 != null) {
            return rb404.build();
        }

        final RepositoryConnection con = sesameService.getConnection();
>>>>>>> cfa63186
        try {
            ldpService.deleteResource(resource);
            return createResponse(Response.Status.NO_CONTENT, uriInfo).build();
        } catch (RepositoryException e) {
            log.error("Error deleting LDP-R: {}: {}", resource, e.getMessage());
            return createResponse(Response.Status.INTERNAL_SERVER_ERROR, uriInfo).entity("Error deleting LDP-R: " + e.getMessage()).build();
        }

    }

    @PATCH
    public Response PATCH(@Context UriInfo uriInfo,
                          InputStream postBody, @HeaderParam(HttpHeaders.CONTENT_TYPE) MediaType type) {

        // Check for the supported mime-type
        if (!type.toString().equals(APPLICATION_RDF_PATCH)) {
            return createResponse(Response.Status.BAD_REQUEST, uriInfo).entity("Unknown Content-Type: " + type + "\n").build();
        };

        return Response.status(Response.Status.NOT_IMPLEMENTED).build();
    }

    @OPTIONS
    public Response OPTIONS(@Context final UriInfo uriInfo) {
        /*
         * Handle OPTIONS (Sec. 5.9, Sec. 6.9)
         */
        final String resource = getResourceUri(uriInfo);
        log.debug("OPTIONS to <{}>", resource);

        log.warn("NOT CHECKING EXISTENCE OF <{}>", resource);

        Response.ResponseBuilder builder = createResponse(Response.Status.OK, uriInfo);

        // Sec. 5.9.2
        builder.allow("GET", "HEAD", "POST", "OPTIONS");

        // Sec. 6.4.14 / Sec. 8.1
        // builder.header("Accept-Post", "text/turtle, */*");
        builder.header("Accept-Post", "text/turtle");

        // TODO: Sec. 5.8.2
        builder.header("Accept-Patch", APPLICATION_RDF_PATCH);


        // TODO: Sec. 6.9.1
        //builder.link(resource, "meta");


        return builder.build();
    }

    protected Response.ResponseBuilder createResponse(int status, UriInfo uriInfo) {
        return createResponse(Response.status(status), uriInfo);
    }

    /**
     * Add all the default headers specified in LDP to the Response
     * @param rb the ResponseBuilder
     * @param uriInfo the uri-info to build the resource uri
     * @return the provided ResponseBuilder for chaining
     */
    protected Response.ResponseBuilder createResponse(Response.ResponseBuilder rb, UriInfo uriInfo) {

        // Link rel='describedby' (Sec. 5.2.11)
        rb.link("http://wiki.apache.org/marmotta/LDPImplementationReport", "describedby");

        final String rUri = getResourceUri(uriInfo);
        try {
            List<Statement> statements = ldpService.getStatements(rUri);
            for (Statement stmt : statements) {
                Value o = stmt.getObject();
                if (o instanceof URI && o.stringValue().startsWith(LDP.NAMESPACE)) {
                    rb.link(o.stringValue(), "type");
                }
            }

            // ETag (Sec. 5.2.7)
            rb.tag(ldpService.generateETag(rUri));
        } catch (RepositoryException e) {
            log.error("Could not set ldp-response headers", e);
        }

        return new RB(rb);
    }

    protected Response.ResponseBuilder createResponse(Response.Status status, UriInfo uriInfo) {
        return createResponse(status.getStatusCode(), uriInfo);
    }

    protected String getResourceUri(UriInfo uriInfo) {
        final UriBuilder uriBuilder;
        if (configurationService.getBooleanConfiguration("ldp.force_baseuri", false)) {
            log.trace("UriBuilder is forced to configured baseuri <{}>", configurationService.getBaseUri());
            uriBuilder = UriBuilder.fromUri(java.net.URI.create(configurationService.getBaseUri()));
        } else {
            uriBuilder = uriInfo.getBaseUriBuilder();
        }
        uriBuilder.path(PATH);
        uriBuilder.path(uriInfo.getPathParameters().getFirst("local"));
//        uriBuilder.path(uriInfo.getPath().replaceFirst("/$", ""));

        String uri = uriBuilder.build().toString();
        log.debug("RequestUri: {}", uri);
        return uri;
    }

    /**
     * FIXME: THIS SHOULD GO AWAY!
     */
    private class RB extends Response.ResponseBuilder {

        private final Response.ResponseBuilder delegate;

        @Override
        public Response build() {
            Response response = delegate.build();
            log.trace("Sending Response {} ({})", response.getStatus(), response.getStatusInfo().getReasonPhrase());
            return response;
        }

        @Override
        public Response.ResponseBuilder clone() {
            return delegate.clone();
        }

        @Override
        public Response.ResponseBuilder status(int status) {
            return delegate.status(status);
        }

        @Override
        public Response.ResponseBuilder status(Response.StatusType status) {
            return delegate.status(status);
        }

        @Override
        public Response.ResponseBuilder status(Response.Status status) {
            return delegate.status(status);
        }

        @Override
        public Response.ResponseBuilder entity(Object entity) {
            return delegate.entity(entity);
        }

        @Override
        public Response.ResponseBuilder entity(Object entity, Annotation[] annotations) {
            return delegate.entity(entity, annotations);
        }

        @Override
        public Response.ResponseBuilder allow(String... methods) {
            return delegate.allow(methods);
        }

        @Override
        public Response.ResponseBuilder allow(Set<String> methods) {
            return delegate.allow(methods);
        }

        @Override
        public Response.ResponseBuilder cacheControl(CacheControl cacheControl) {
            return delegate.cacheControl(cacheControl);
        }

        @Override
        public Response.ResponseBuilder encoding(String encoding) {
            return delegate.encoding(encoding);
        }

        @Override
        public Response.ResponseBuilder header(String name, Object value) {
            return delegate.header(name, value);
        }

        @Override
        public Response.ResponseBuilder replaceAll(MultivaluedMap<String, Object> headers) {
            return delegate.replaceAll(headers);
        }

        @Override
        public Response.ResponseBuilder language(String language) {
            return delegate.language(language);
        }

        @Override
        public Response.ResponseBuilder language(Locale language) {
            return delegate.language(language);
        }

        @Override
        public Response.ResponseBuilder type(MediaType type) {
            return delegate.type(type);
        }

        @Override
        public Response.ResponseBuilder type(String type) {
            return delegate.type(type);
        }

        @Override
        public Response.ResponseBuilder variant(Variant variant) {
            return delegate.variant(variant);
        }

        @Override
        public Response.ResponseBuilder contentLocation(java.net.URI location) {
            return delegate.contentLocation(location);
        }

        @Override
        public Response.ResponseBuilder cookie(NewCookie... cookies) {
            return delegate.cookie(cookies);
        }

        @Override
        public Response.ResponseBuilder expires(Date expires) {
            return delegate.expires(expires);
        }

        @Override
        public Response.ResponseBuilder lastModified(Date lastModified) {
            return delegate.lastModified(lastModified);
        }

        @Override
        public Response.ResponseBuilder location(java.net.URI location) {
            return delegate.location(location);
        }

        @Override
        public Response.ResponseBuilder tag(EntityTag tag) {
            return delegate.tag(tag);
        }

        @Override
        public Response.ResponseBuilder tag(String tag) {
            return delegate.tag(tag);
        }

        @Override
        public Response.ResponseBuilder variants(Variant... variants) {
            return delegate.variants(variants);
        }

        @Override
        public Response.ResponseBuilder variants(List<Variant> variants) {
            return delegate.variants(variants);
        }

        @Override
        public Response.ResponseBuilder links(Link... links) {
            return delegate.links(links);
        }

        @Override
        public Response.ResponseBuilder link(java.net.URI uri, String rel) {
            return delegate.link(uri, rel);
        }

        @Override
        public Response.ResponseBuilder link(String uri, String rel) {
            return delegate.link(uri, rel);
        }

        public RB(Response.ResponseBuilder delegate) {
            this.delegate = delegate;
        }

    }
}<|MERGE_RESOLUTION|>--- conflicted
+++ resolved
@@ -58,12 +58,9 @@
 @Path(LdpWebService.PATH + "{local:.*}")
 public class LdpWebService {
 
-<<<<<<< HEAD
     public static final String PATH = "ldp"; //FIXME: imho this should be root '/' (jakob)
-=======
-    public static final String PATH = "ldp";
+
     public static final String APPLICATION_RDF_PATCH = "application/rdf-patch";
->>>>>>> cfa63186
 
     private Logger log = org.slf4j.LoggerFactory.getLogger(this.getClass());
 
@@ -79,8 +76,7 @@
     }
 
     @GET
-    public Response GET(@Context final UriInfo uriInfo, @Context Request r, @HeaderParam(HttpHeaders.ACCEPT) MediaType type)
-            throws RepositoryException {
+    public Response GET(@Context final UriInfo uriInfo, @Context Request r, @HeaderParam(HttpHeaders.ACCEPT) MediaType type) throws RepositoryException {
         if (log.isDebugEnabled()) {
             log.debug("GET to LDPR <{}>", getResourceUri(uriInfo));
         }
@@ -88,8 +84,7 @@
     }
 
     @HEAD
-    public Response HEAD(@Context final UriInfo uriInfo, @Context Request r, @HeaderParam(HttpHeaders.ACCEPT) MediaType type)
-            throws RepositoryException {
+    public Response HEAD(@Context final UriInfo uriInfo, @Context Request r, @HeaderParam(HttpHeaders.ACCEPT) MediaType type)  throws RepositoryException {
         if (log.isDebugEnabled()) {
             log.debug("HEAD to LDPR <{}>", getResourceUri(uriInfo));
         }
@@ -156,81 +151,12 @@
             log.trace("Slug-Header urified: {}", localName);
         }
 
-<<<<<<< HEAD
         String newResource = uriInfo.getRequestUriBuilder().path(localName).build().toString();
         try {
             ldpService.addResource(postBody, type, container, newResource);
             return createResponse(Response.Status.CREATED, uriInfo).location(java.net.URI.create(newResource)).build();
         } catch (IOException | RDFParseException e) {
             return createResponse(Response.Status.BAD_REQUEST, uriInfo).entity(e.getClass().getSimpleName() + ": "+ e.getMessage()).build();
-=======
-        String newResource = UriBuilder.fromUri(java.net.URI.create(container)).path(localName).build().toString();
-        final RepositoryConnection con = sesameService.getConnection();
-        try {
-            final URI c = con.getValueFactory().createURI(container);
-            final URI ldpContext = con.getValueFactory().createURI(LDP.NAMESPACE);
-            con.begin();
-
-            URI s = con.getValueFactory().createURI(newResource);
-            log.trace("Checking possible name clash for new resource <{}>", newResource);
-            if (con.hasStatement(s, null, null, false, ldpContext)) {
-                int i = 0;
-                final String base = newResource;
-                do {
-                    final String candidate = base + "-" + (++i);
-                    log.trace("<{}> already exists, trying <{}>", s.stringValue(), candidate);
-                    s = con.getValueFactory().createURI(candidate);
-                } while (con.hasStatement(s, null, null, false, ldpContext));
-                newResource = s.stringValue();
-                log.debug("resolved name clash, new resource will be <{}>", newResource);
-            } else {
-                log.debug("no name clash for <{}>", newResource);
-            }
-
-            log.debug("POST to <{}> will create new LDPR <{}>", container, newResource);
-
-            // Add container triples (Sec. 6.4.3)
-            // container and meta triples!
-            Literal now = con.getValueFactory().createLiteral(new Date());
-
-            con.add(c, RDF.TYPE, LDP.BasicContainer, ldpContext);
-            con.add(c, LDP.contains, s, ldpContext);
-            con.remove(c, DCTERMS.modified, null, ldpContext);
-            con.add(c, DCTERMS.modified, now, ldpContext);
-
-            con.add(s, RDF.TYPE, LDP.Resource, ldpContext);
-            con.add(s, DCTERMS.created, now, ldpContext);
-            con.add(s, DCTERMS.modified, now, ldpContext);
-
-            // Add the bodyContent
-            log.trace("Content ({}) for new resource <{}>", type, newResource);
-            final RDFFormat rdfFormat = Rio.getParserFormatForMIMEType(type.toString());
-            if (rdfFormat == null) {
-                log.debug("POST creates new LDP-NR with type {}", type);
-                log.warn("LDP-BR not (yet) supported!");
-                con.rollback();
-                return createResponse(Response.Status.NOT_IMPLEMENTED, uriInfo).entity("LDP-BR not (yet) supported\n").build();
-            } else {
-                log.debug("POST creates new LDP-RS, data provided as {}", rdfFormat.getName());
-                try {
-                    // FIXME: We are (are we?) allowed to filter out server-managed properties here
-                    con.add(postBody, newResource, rdfFormat, s);
-
-                    con.commit();
-                    return createResponse(Response.Status.CREATED, uriInfo).location(java.net.URI.create(newResource)).build();
-                } catch (IOException | RDFParseException e) {
-                    con.rollback();
-                    return createResponse(Response.Status.BAD_REQUEST, uriInfo).entity(e.getClass().getSimpleName() + ": "+ e.getMessage()).build();
-                }
-            }
-        } catch (final Throwable t) {
-            if (con.isActive()) {
-                con.rollback();
-            }
-            throw t;
-        } finally {
-            con.close();
->>>>>>> cfa63186
         }
     }
 
@@ -278,16 +204,6 @@
          */
         final String resource = getResourceUri(uriInfo);
         log.debug("DELETE to <{}>", resource);
-<<<<<<< HEAD
-=======
-
-        final Response.ResponseBuilder rb404 = check404(resource);
-        if (rb404 != null) {
-            return rb404.build();
-        }
-
-        final RepositoryConnection con = sesameService.getConnection();
->>>>>>> cfa63186
         try {
             ldpService.deleteResource(resource);
             return createResponse(Response.Status.NO_CONTENT, uriInfo).build();
@@ -299,9 +215,7 @@
     }
 
     @PATCH
-    public Response PATCH(@Context UriInfo uriInfo,
-                          InputStream postBody, @HeaderParam(HttpHeaders.CONTENT_TYPE) MediaType type) {
-
+    public Response PATCH(@Context UriInfo uriInfo, InputStream postBody, @HeaderParam(HttpHeaders.CONTENT_TYPE) MediaType type) {
         // Check for the supported mime-type
         if (!type.toString().equals(APPLICATION_RDF_PATCH)) {
             return createResponse(Response.Status.BAD_REQUEST, uriInfo).entity("Unknown Content-Type: " + type + "\n").build();
